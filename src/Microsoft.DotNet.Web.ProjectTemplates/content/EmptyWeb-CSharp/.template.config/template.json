--- conflicted
+++ resolved
@@ -9,13 +9,8 @@
   "generatorVersions": "[1.0.0.0-*)",
   "description": "An empty project template for creating an ASP.NET Core application. This template does not have any content in it.",
   "groupIdentity": "Microsoft.Web.Empty",
-<<<<<<< HEAD
-  "precedence": "3000",
+  "precedence": "5000",
   "identity": "Microsoft.Web.Empty.CSharp.3.0",
-=======
-  "precedence": "4000",
-  "identity": "Microsoft.Web.Empty.CSharp.2.2",
->>>>>>> ed19e342
   "shortName": "web",
   "tags": {
     "language": "C#",
