<Project>
  <Target Name="BuildInstallers" DependsOnTargets="GenerateCumulativeArchives;GenerateRpms;GenerateDebs" />

  <Target Name="_EnsureInstallerPrerequisites">
    <MakeDir Directories="$(_InstallersOutputDir)" />

    <!-- Check Docker server OS -->
    <Exec Command="docker version -f &quot;{{.Server.Os}}&quot;" StandardOutputImportance="Normal" ConsoleToMSBuild="true">
      <Output TaskParameter="ConsoleOutput" PropertyName="DockerHostOS" />
    </Exec>

    <Error
      Text="Docker host must be using Linux containers."
      Condition="'$(DockerHostOS)' != 'linux'"/>
    <Error
      Text="Expected archive missing at $(SharedFxIntermediateArchiveFilePrefix)-%(WindowsSharedFxRIDs.Identity).zip."
      Condition="!Exists('$(SharedFxIntermediateArchiveFilePrefix)-%(WindowsSharedFxRIDs.Identity).zip')" />
    <Error
      Text="Expected archive missing at $(SharedFxIntermediateArchiveFilePrefix)-%(NonWindowsSharedFxRIDs.Identity).tar.gz."
      Condition="!Exists('$(SharedFxIntermediateArchiveFilePrefix)-%(NonWindowsSharedFxRIDs.Identity).tar.gz')" />
  </Target>

  <Target Name="_DownloadInstallers">
    <!-- Download dotnet installers -->
    <MakeDir Directories="$(_InstallerSourceDir)" />
    <KoreBuild.Tasks.DownloadFile
      Uri="$(RuntimeArchiveLinkPrefix)-%(WindowsSharedFxRIDs.Identity).zip$(DotNetAssetRootAccessTokenSuffix)"
      DestinationPath="$(_InstallerSourceDir)$(DotnetRuntimeFileNamePrefix)-%(WindowsSharedFxRIDs.Identity).zip"
      Condition="!Exists('$(_InstallerSourceDir)$(DotnetRuntimeFileNamePrefix)-%(WindowsSharedFxRIDs.Identity).zip')" />
    <KoreBuild.Tasks.DownloadFile
      Uri="$(RuntimeArchiveLinkPrefix)-%(NonWindowsSharedFxRIDs.Identity).tar.gz$(DotNetAssetRootAccessTokenSuffix)"
      DestinationPath="$(_InstallerSourceDir)$(DotnetRuntimeFileNamePrefix)-%(NonWindowsSharedFxRIDs.Identity).tar.gz"
      Condition="!Exists('$(_InstallerSourceDir)$(DotnetRuntimeFileNamePrefix)-%(NonWindowsSharedFxRIDs.Identity).tar.gz')" />
  </Target>

  <Target Name="_GenerateCumulativeArchive">
    <PropertyGroup>
      <ArchiveExtension>.tar.gz</ArchiveExtension>
      <ArchiveExtension Condition="$(SharedFxPlatform.StartsWith('win'))">.zip</ArchiveExtension>
    </PropertyGroup>

    <!-- Clear working directory -->
    <RemoveDir Directories="$(_WorkRoot)" />
    <MakeDir Directories="$(_WorkRoot)" />

    <!-- Create layout: Aspnet Runtime  -->
    <Exec
      Command="tar -xzf $(SharedFxIntermediateArchiveFilePrefix)-$(SharedFxPlatform)$(ArchiveExtension) -C $(_WorkRoot)"
      Condition="'$(ArchiveExtension)' == '.tar.gz'"/>
    <Exec
      Command="tar -xzf $(_InstallerSourceDir)$(DotnetRuntimeFileNamePrefix)-$(SharedFxPlatform)$(ArchiveExtension) -C $(_WorkRoot)"
      Condition="'$(ArchiveExtension)' == '.tar.gz'"/>
    <UnzipArchive
      File="$(SharedFxIntermediateArchiveFilePrefix)-$(SharedFxPlatform)$(ArchiveExtension)"
      Destination="$(_WorkRoot)"
      Condition="'$(ArchiveExtension)' == '.zip'" />
    <UnzipArchive
      File="$(_InstallerSourceDir)$(DotnetRuntimeFileNamePrefix)-$(SharedFxPlatform)$(ArchiveExtension)"
      Destination="$(_WorkRoot)"
      Condition="'$(ArchiveExtension)' == '.zip'" />

    <ItemGroup>
      <SharedFxArchiveFiles Include="$(_WorkRoot)**\*" />
    </ItemGroup>

    <!-- Create Aspnet Runtime archive -->
    <Exec
      Command="tar -czf $(_InstallersOutputDir)$(SharedFxInstallerName)-$(PackageVersion)-$(SharedFxPlatform)$(ArchiveExtension) -C $(_WorkRoot) ."
      Condition="'$(ArchiveExtension)' == '.tar.gz'"/>
    <ZipArchive
      File="$(_InstallersOutputDir)$(SharedFxInstallerName)-$(PackageVersion)-$(SharedFxPlatform)$(ArchiveExtension)"
      SourceFiles="@(SharedFxArchiveFiles)"
      WorkingDirectory="$(_WorkRoot)"
      Overwrite="true"
      Condition="'$(ArchiveExtension)' == '.zip'"/>
  </Target>

  <Target Name="GenerateCumulativeArchives" DependsOnTargets="_EnsureInstallerPrerequisites;_DownloadInstallers">
    <MSBuild Projects="$(MSBuildProjectFullPath)" Targets="_GenerateCumulativeArchive" Properties="SharedFxPlatform=%(AllSharedFxRIDs.Identity)" />
  </Target>

  <Target Name="_BuildDockerImage">
    <Exec Command="docker build --build-arg USER_ID=%24(id -u) -t docker-image-$(Image) $(Image)" WorkingDirectory="$(_DockerDir)" />
  </Target>

  <Target Name="_RemoveDockerImage">
    <Exec Command="docker rmi docker-image-$(Image)" />
  </Target>

  <Target Name="_GenerateRpm">
    <!-- Clear working directory -->
    <RemoveDir Directories="$(_WorkRoot)" />
    <MakeDir Directories="$(_WorkRoot)" />

    <!-- Create layout: Extract archive if given -->
    <MakeDir Directories="$(_WorkRoot)package_root\" />
    <Exec Command="tar -xzf $(SharedFxArchive) -C $(_WorkRoot)package_root\" Condition="'$(SharedFxArchive)'!=''" />

    <!-- Create layout: Create changelog -->
    <PropertyGroup>
      <ChangeLogProps>DATE=$([System.DateTime]::UtcNow.ToString(ddd MMM dd yyyy))</ChangeLogProps>
      <ChangeLogProps>$(ChangeLogProps);MAINTAINER_NAME=$(RpmMaintainerName)</ChangeLogProps>
      <ChangeLogProps>$(ChangeLogProps);MAINTAINER_EMAIL=$(RpmMaintainerEmail)</ChangeLogProps>
      <ChangeLogProps>$(ChangeLogProps);PACKAGE_VERSION=$(RpmPackageVersion)</ChangeLogProps>
      <ChangeLogProps>$(ChangeLogProps);PACKAGE_REVISION=$(RpmRevision)</ChangeLogProps>
    </PropertyGroup>

    <GenerateFileFromTemplate TemplateFile="$(_PackagingDir)changelog.in" OutputPath="$(_WorkRoot)templates/changelog" Properties="$(ChangeLogProps)" />

    <!-- Run fpm -->
    <!-- Retry added due to fpm/docker race where .w/package_root directory cannot be resolved -->
    <Run
      FileName="docker"
      Command="
      run
      --rm
      -v $(RepositoryRoot):$(_DockerRootDir)
      docker-image-$(Image)
      fpm
        --verbose
        -s dir
        -t rpm
        -n $(RpmName)-$(RpmIdVersion)
        -p $(_DockerRootDir)artifacts/installers/$(RpmName)-$(RpmFileVersion)-$(RpmFileSuffix)
        -v $(RpmPackageVersion)
        --iteration $(RpmRevision)
        -a amd64
        $(RpmArguments)
        --rpm-changelog $(_DockerRootDir).w/templates/changelog
        --rpm-summary &quot;$(RpmMSummary)&quot;
        --description &quot;$(RpmDescription)&quot;
        --maintainer &quot;$(RpmMaintainerName) &lt;$(RpmMaintainerEmail)&gt;&quot;
        --vendor &quot;$(RpmVendor)&quot;
        --license &quot;$(RpmLicense)&quot;
        --url &quot;$(RpmHomepage)&quot;
        $(_DockerRootDir).w/package_root/=&quot;$(RpmInstallRoot)/&quot;"
      MaxRetries="5"/>
  </Target>

  <Target Name="GenerateRpms" DependsOnTargets="_EnsureInstallerPrerequisites">
     <PropertyGroup>
      <Image>rhel.7</Image>
      <RpmVendor>.NET Foundation</RpmVendor>
      <RHInstallRoot>/opt/rh/rh-dotnet20/root/usr/lib64/dotnet</RHInstallRoot>
      <Rpm_DotnetRuntimeDependencyId>dotnet-runtime-$(AspNetCoreMajorVersion).$(AspNetCoreMinorVersion)</Rpm_DotnetRuntimeDependencyId>
      <Rpm_DotnetRuntimeDependencyVersion>$(MicrosoftNETCoreAppPackageVersion.Split('-')[0])</Rpm_DotnetRuntimeDependencyVersion>
    </PropertyGroup>

    <!-- Build Docker Image -->
    <MSBuild Projects="$(MSBuildProjectFullPath)" Targets="_BuildDockerImage" Properties="Image=$(Image)" />

    <ItemGroup>
<<<<<<< HEAD
      <RpmSharedFxDependencies Include="$(DotnetRuntimeInstallerPrefix)" Version="$(MicrosoftNETCoreApp22InstallerVersion)" />
=======
      <RpmSharedFxDependencies Include="$(Rpm_DotnetRuntimeDependencyId)" Version="$(Rpm_DotnetRuntimeDependencyVersion)" />
>>>>>>> 5f0b4e13
      <RpmRHSharedFxDirectories Include="$(RHInstallRoot)/shared" />
      <RpmGenericSharedFxDirectories Include="$(InstallRoot)/shared" />
    </ItemGroup>

    <PropertyGroup>
      <RpmSharedFxArguments>@(RpmSharedFxDependencies->' -d &quot;%(Identity) &gt;= %(Version)&quot;', ' ')</RpmSharedFxArguments>
      <RpmRHSharedFxArguments>$(RpmSharedFxArguments) @(RpmRHSharedFxDirectories->' --directories &quot;%(FullPath)&quot;', ' ')</RpmRHSharedFxArguments>
      <RpmGenericSharedFxArguments>$(RpmSharedFxArguments) @(RpmGenericSharedFxDirectories->' --directories &quot;%(FullPath)&quot;', ' ')</RpmGenericSharedFxArguments>

      <RpmCommonProps>Image=$(Image);RpmVendor=$(RpmVendor);RpmName=$(SharedFxInstallerName)</RpmCommonProps>
      <RpmCommonProps>$(RpmCommonProps);RpmMaintainerName=$(MaintainerName);RpmMaintainerEmail=$(MaintainerEmail)</RpmCommonProps>
      <RpmCommonProps>$(RpmCommonProps);RpmHomepage=$(Homepage);RpmRevision=$(RpmPackageRevision)</RpmCommonProps>
      <RpmCommonProps>$(RpmCommonProps);RpmLicense=$(LicenseType)</RpmCommonProps>
      <RpmCommonProps>$(RpmCommonProps);SharedFxArchive=$(SharedFxIntermediateArchiveFilePrefix)-linux-x64.tar.gz</RpmCommonProps>
      <RpmCommonProps>$(RpmCommonProps);RpmMSummary=$(SharedFxSummary);RpmDescription=$(SharedFxDescription)</RpmCommonProps>
      <RpmGenericProps>RpmInstallRoot=$(InstallRoot)</RpmGenericProps>
      <RpmRHProps>RpmInstallRoot=$(RHInstallRoot)</RpmRHProps>
      <RpmProps>RpmIdVersion=$(InstallerIdVersion);RpmPackageVersion=$(InstallerPackageVersion);RpmFileVersion=$(PackageVersion)</RpmProps>

      <RpmSharedFxProps>$(RpmCommonProps);$(RpmGenericProps);$(RpmProps);RpmArguments=$(RpmGenericSharedFxArguments);RpmFileSuffix=x64.rpm</RpmSharedFxProps>
      <RpmRHSharedFxProps>$(RpmCommonProps);$(RpmRHProps);$(RpmProps);RpmArguments=$(RpmRHSharedFxArguments);RpmFileSuffix=rh.rhel.7-x64.rpm</RpmRHSharedFxProps>
    </PropertyGroup>

    <!-- Generic installer-->
    <MSBuild Projects="$(MSBuildProjectFullPath)" Targets="_GenerateRpm" Properties="$(RpmSharedFxProps)" />

    <!-- RH installer-->
    <MSBuild Projects="$(MSBuildProjectFullPath)" Targets="_GenerateRpm" Properties="$(RpmRHSharedFxProps)" />

    <!-- Remove Docker Image to save disk space -->
    <MSBuild Projects="$(MSBuildProjectFullPath)" Targets="_RemoveDockerImage" Properties="Image=$(Image)" />
  </Target>

  <Target Name="RunDebTool">
    <!-- Install dotnet-deb tool -->
    <MSBuild Projects="$(_DebToolDir)dotnet-deb-tool-consumer.csproj" Targets="Restore" />

    <!-- Build deb package -->
    <Exec
      Command="dotnet deb-tool -i $(_WorkLayoutDir) -o $(_WorkOutputDir) -n $(INSTALLER_NAME) -v $(INSTALLER_VERSION)"
      WorkingDirectory="$(_DebToolDir)" />
  </Target>

  <Target Name="_GenerateDeb">
    <!-- Create layout: Clear work directory -->
    <RemoveDir Directories="$(_WorkRoot)" />
    <MakeDir Directories="$(_WorkRoot)" />

    <!-- Create layout: Extract archive if given -->
    <MakeDir Directories="$(_WorkLayoutDir)package_root\" />
    <Exec Command="tar -xzf $(SharedFxArchive) -C $(_WorkLayoutDir)package_root/" Condition="'$(SharedFxArchive)'!=''" />

    <!-- Create layout: Generate and Place debian_config.json -->
    <PropertyGroup>
      <DebConfigProps>MAINTAINER_NAME=$(MaintainerName)</DebConfigProps>
      <DebConfigProps>$(DebConfigProps);MAINTAINER_EMAIL=$(MaintainerEmail)</DebConfigProps>
      <DebConfigProps>$(DebConfigProps);HOMEPAGE=$(Homepage)</DebConfigProps>
      <DebConfigProps>$(DebConfigProps);INSTALL_ROOT=$(InstallRoot)</DebConfigProps>
      <DebConfigProps>$(DebConfigProps);PACKAGE_NAME=$(DebPrefix)</DebConfigProps>
      <DebConfigProps>$(DebConfigProps);PACKAGE_REVISION=$(PackageRevision)</DebConfigProps>
      <DebConfigProps>$(DebConfigProps);LICENSE_TYPE=$(LicenseType)</DebConfigProps>
      <DebConfigProps>$(DebConfigProps);SHORT_DESCRIPTION=$(DebSummary)</DebConfigProps>
      <DebConfigProps>$(DebConfigProps);LONG_DESCRIPTION=$(DebDescription)</DebConfigProps>
      <DebConfigProps>$(DebConfigProps);DEBIAN_DEPENDENCIES=$(DebDependencies)</DebConfigProps>
    </PropertyGroup>

    <GenerateFileFromTemplate TemplateFile="$(DebConfigInFile)" OutputPath="$(_WorkLayoutDir)debian_config.json" Properties="$(DebConfigProps)" />

    <!-- Build SharedFx Bundle Deb package -->

    <Exec Command="docker run
      --rm
      -v $(RepositoryRoot):$(_DockerRootDir)
      -e DOTNET_SKIP_FIRST_TIME_EXPERIENCE=true
      -e INSTALLER_NAME=$(DebPrefix)-$(DebIdVersion)
      -e INSTALLER_VERSION=$(DebPackageVersion)
      docker-image-$(Image)
      ./build.sh /t:RunDebTool"
      ContinueOnError="WarnAndContinue" />

    <!-- Copy SharedFx packages to output -->
    <ItemGroup>
      <GeneratedDebFiles Include="$(_WorkOutputDir)/*.deb" />
    </ItemGroup>

    <Error Text="@(GeneratedDebFiles->Count()) deb installer files generated." Condition="'@(GeneratedDebFiles->Count())' != 1" />

    <Copy
      DestinationFiles="$(_InstallersOutputDir)$(DebPrefix)-$(DebFileVersion)-x64.deb"
      SourceFiles="@(GeneratedDebFiles)"
      OverwriteReadOnlyFiles="True"
      SkipUnchangedFiles="False"
      UseHardlinksIfPossible="False" />
  </Target>

  <Target Name="GenerateDebs" DependsOnTargets="_EnsureInstallerPrerequisites">
<<<<<<< HEAD
    <PropertyGroup>
      <DotnetCoreDebianPackageVersion>$(MicrosoftNETCoreApp22PackageVersion)</DotnetCoreDebianPackageVersion>
      <!-- Needed some creativity to convert the PackageVersion M.N.P-Build to the installer version M.N.P~Build, The conditional handles stabilized builds -->
      <DotnetCoreDebianPackageVersion Condition="$(DotnetCoreDebianPackageVersion.Contains('-'))">$(DotnetCoreDebianPackageVersion.Substring(0, $(DotnetCoreDebianPackageVersion.IndexOf('-'))))~$(DotnetCoreDebianPackageVersion.Substring($([MSBuild]::Add($(DotnetCoreDebianPackageVersion.IndexOf('-')), 1))))</DotnetCoreDebianPackageVersion>
    </PropertyGroup>

    <ItemGroup>
      <_DebSharedFxDependencies Include="$(DotnetRuntimeInstallerPrefix)" Version="$(DotnetCoreDebianPackageVersion)"/>
=======
  <PropertyGroup>
      <Deb_DotnetRuntimeDependencyId>dotnet-runtime-$(AspNetCoreMajorVersion).$(AspNetCoreMinorVersion)</Deb_DotnetRuntimeDependencyId>
      <Deb_DotnetRuntimeDependencyVersion>$(MicrosoftNETCoreAppPackageVersion)</Deb_DotnetRuntimeDependencyVersion>
      <!-- Needed some creativity to convert the PackageVersion M.N.P-Build to the installer version M.N.P~Build, The conditional handles stabilized builds -->
      <Deb_DotnetRuntimeDependencyVersion Condition="$(Deb_DotnetRuntimeDependencyVersion.Contains('-'))">$(Deb_DotnetRuntimeDependencyVersion.Substring(0, $(Deb_DotnetRuntimeDependencyVersion.IndexOf('-'))))~$(Deb_DotnetRuntimeDependencyVersion.Substring($([MSBuild]::Add($(Deb_DotnetRuntimeDependencyVersion.IndexOf('-')), 1))))</Deb_DotnetRuntimeDependencyVersion>
    </PropertyGroup>

    <ItemGroup>
      <_DebSharedFxDependencies Include="$(Deb_DotnetRuntimeDependencyId)" Version="$(Deb_DotnetRuntimeDependencyVersion)"/>
>>>>>>> 5f0b4e13
    </ItemGroup>

    <PropertyGroup>
      <Image>ubuntu.14.04</Image>

      <DebSharedFxDependencies>@(_DebSharedFxDependencies->'"%(Identity)": { "package_version": "%(Version)" }', ', ')</DebSharedFxDependencies>

      <DebCommonProps>Image=$(Image);DebPrefix=$(SharedFxInstallerName)</DebCommonProps>
      <DebCommonProps>$(DebCommonProps);DebSummary=$(SharedFxSummary);DebDescription=$(SharedFxDescription)</DebCommonProps>
      <DebCommonProps>$(DebCommonProps);SharedFxArchive=$(SharedFxIntermediateArchiveFilePrefix)-linux-x64.tar.gz</DebCommonProps>

      <DebProps>DebIdVersion=$(InstallerIdVersion);DebPackageVersion=$(DebInstallerPackageVersion);DebFileVersion=$(PackageVersion);DebDependencies=$(DebSharedFxDependencies)</DebProps>
    </PropertyGroup>

    <!-- Build Docker Image -->
    <MSBuild Projects="$(MSBuildProjectFullPath)" Targets="_BuildDockerImage" Properties="Image=$(Image)" />

    <MSBuild Projects="$(MSBuildProjectFullPath)" Targets="_GenerateDeb" Properties="$(DebCommonProps);$(DebProps)" />

    <!-- Remove Docker Image to save disk space -->
    <MSBuild Projects="$(MSBuildProjectFullPath)" Targets="_RemoveDockerImage" Properties="Image=$(Image)" />
  </Target>
</Project><|MERGE_RESOLUTION|>--- conflicted
+++ resolved
@@ -150,11 +150,7 @@
     <MSBuild Projects="$(MSBuildProjectFullPath)" Targets="_BuildDockerImage" Properties="Image=$(Image)" />
 
     <ItemGroup>
-<<<<<<< HEAD
-      <RpmSharedFxDependencies Include="$(DotnetRuntimeInstallerPrefix)" Version="$(MicrosoftNETCoreApp22InstallerVersion)" />
-=======
       <RpmSharedFxDependencies Include="$(Rpm_DotnetRuntimeDependencyId)" Version="$(Rpm_DotnetRuntimeDependencyVersion)" />
->>>>>>> 5f0b4e13
       <RpmRHSharedFxDirectories Include="$(RHInstallRoot)/shared" />
       <RpmGenericSharedFxDirectories Include="$(InstallRoot)/shared" />
     </ItemGroup>
@@ -251,17 +247,7 @@
   </Target>
 
   <Target Name="GenerateDebs" DependsOnTargets="_EnsureInstallerPrerequisites">
-<<<<<<< HEAD
-    <PropertyGroup>
-      <DotnetCoreDebianPackageVersion>$(MicrosoftNETCoreApp22PackageVersion)</DotnetCoreDebianPackageVersion>
-      <!-- Needed some creativity to convert the PackageVersion M.N.P-Build to the installer version M.N.P~Build, The conditional handles stabilized builds -->
-      <DotnetCoreDebianPackageVersion Condition="$(DotnetCoreDebianPackageVersion.Contains('-'))">$(DotnetCoreDebianPackageVersion.Substring(0, $(DotnetCoreDebianPackageVersion.IndexOf('-'))))~$(DotnetCoreDebianPackageVersion.Substring($([MSBuild]::Add($(DotnetCoreDebianPackageVersion.IndexOf('-')), 1))))</DotnetCoreDebianPackageVersion>
-    </PropertyGroup>
-
-    <ItemGroup>
-      <_DebSharedFxDependencies Include="$(DotnetRuntimeInstallerPrefix)" Version="$(DotnetCoreDebianPackageVersion)"/>
-=======
-  <PropertyGroup>
+    <PropertyGroup>
       <Deb_DotnetRuntimeDependencyId>dotnet-runtime-$(AspNetCoreMajorVersion).$(AspNetCoreMinorVersion)</Deb_DotnetRuntimeDependencyId>
       <Deb_DotnetRuntimeDependencyVersion>$(MicrosoftNETCoreAppPackageVersion)</Deb_DotnetRuntimeDependencyVersion>
       <!-- Needed some creativity to convert the PackageVersion M.N.P-Build to the installer version M.N.P~Build, The conditional handles stabilized builds -->
@@ -270,7 +256,6 @@
 
     <ItemGroup>
       <_DebSharedFxDependencies Include="$(Deb_DotnetRuntimeDependencyId)" Version="$(Deb_DotnetRuntimeDependencyVersion)"/>
->>>>>>> 5f0b4e13
     </ItemGroup>
 
     <PropertyGroup>
